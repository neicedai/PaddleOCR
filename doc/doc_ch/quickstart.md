# PaddleOCR快速开始
<<<<<<< HEAD
[PaddleOCR快速开始](#paddleocr)

* [1. 轻量安装](#1)
  + [1.0 运行环境准备](#10)
  + [1.1 安装PaddlePaddle2.0](#11)
  + [1.2 安装PaddleOCR whl包](#12)
* [2. 便捷使用](#2)
  + [2.1 命令行使用](#21)
    - [2.1.1 中英文模型](#211)
    - [2.1.2 多语言模型](#212)
    - [2.1.3 版面分析](#213)
  + [2.2 Python脚本使用](#22)
    - [2.2.1 中英文与多语言使用](#221)
    - [2.2.2 版面分析使用](#222)

<a name="1"></a>

=======
- [PaddleOCR快速开始](#paddleocr)
  * [1. 轻量安装](#1)
    + [1.0 运行环境准备](#10)
    + [1.1 安装PaddlePaddle2.0](#11)
    + [1.2 安装PaddleOCR whl包](#12)
  * [2. 便捷使用](#2)
    + [2.1 命令行使用](#21)
      - [2.1.1 中英文模型](#211)
      - [2.1.2 多语言模型](#212)
      - [2.1.3 版面分析](#213)
    + [2.2 Python脚本使用](#22)
      - [2.2.1 中英文与多语言使用](#221)
      - [2.2.2 版面分析使用](#222)


<a name="1"></a>
>>>>>>> 09d79c22
## 1. 轻量安装
<a name="10"></a>
### 1.0 运行环境准备

如果您未搭建过Python环境，可以通过[零基础Python环境搭建文档](./environment.)进行环境搭建
<a name="11"></a>
### 1.1 安装PaddlePaddle2.0

- 如果您的机器安装的是CUDA9或CUDA10，请运行以下命令安装

```bash
python3 -m pip install paddlepaddle-gpu -i https://mirror.baidu.com/pypi/simple
```

- 如果您的机器是CPU，请运行以下命令安装

```bash
python3 -m pip install paddlepaddle -i https://mirror.baidu.com/pypi/simple
```

更多的版本需求，请参照[飞桨官网安装文档](https://www.paddlepaddle.org.cn/install/quick)中的说明进行操作。
<a name="12"></a>
### 1.2 安装PaddleOCR whl包

```bash
pip install "paddleocr>=2.0.1" # 推荐使用2.0.1+版本
```

- 对于Windows环境用户：

  直接通过pip安装的shapely库可能出现`[winRrror 126] 找不到指定模块的问题`。建议从[这里](https://www.lfd.uci.edu/~gohlke/pythonlibs/#shapely)下载shapely安装包完成安装，

- 使用**版面分析**功能时，运行以下命令**安装 Layout-Parser**

  ```bash
  pip3 install -U https://paddleocr.bj.bcebos.com/whl/layoutparser-0.0.0-py3-none-any.whl
  ```


<a name="2"></a>
## 2. 便捷使用
<a name="21"></a>
### 2.1 命令行使用

PaddleOCR提供了一系列测试图片，点击xx下载，然后在终端中切换到相应目录

```
cd /path/to/ppocr_img
```

如果不使用提供的测试图片，可以将下方`--image_dir`参数替换为相应的测试图片路径
<a name="211"></a>
#### 2.1.1 中英文模型

* 检测+方向分类器+识别全流程：设置方向分类器参数`--use_angle_cls true`后可对竖排文本进行识别。

  ```bash
  paddleocr --image_dir ./imgs/11.jpg --use_angle_cls true
  ```

  结果是一个list，每个item包含了文本框，文字和识别置信度

  ```bash
  [[[24.0, 36.0], [304.0, 34.0], [304.0, 72.0], [24.0, 74.0]], ['纯臻营养护发素', 0.964739]]
  [[[24.0, 80.0], [172.0, 80.0], [172.0, 104.0], [24.0, 104.0]], ['产品信息/参数', 0.98069626]]
  [[[24.0, 109.0], [333.0, 109.0], [333.0, 136.0], [24.0, 136.0]], ['（45元/每公斤，100公斤起订）', 0.9676722]]
  ......
  ```

- 单独使用检测：设置`--rec`为`false`

  ```bash
  paddleocr --image_dir ./imgs/11.jpg --rec false
  ```

  结果是一个list，每个item只包含文本框

  ```bash
  [[26.0, 457.0], [137.0, 457.0], [137.0, 477.0], [26.0, 477.0]]
  [[25.0, 425.0], [372.0, 425.0], [372.0, 448.0], [25.0, 448.0]]
  [[128.0, 397.0], [273.0, 397.0], [273.0, 414.0], [128.0, 414.0]]
  ......
  ```

- 单独使用识别：设置`--det`为`false`

  ```bash
  paddleocr --image_dir ./imgs_words/ch/word_1.jpg --det false
  ```

  结果是一个list，每个item只包含识别结果和识别置信度

  ```bash
  ['韩国小馆', 0.9907421]
  ```


更多whl包使用包括， whl包参数说明


<a name="212"></a>
#### 2.1.2 多语言模型

Paddleocr目前支持80个语种，可以通过修改`--lang`参数进行切换，对于英文模型，指定`--lang=en`。

``` bash
paddleocr --image_dir ./imgs_en/254.jpg --lang=en
```

<div align="center">
    <img src="../imgs_en/254.jpg" width="300" height="600">
    <img src="../imgs_results/multi_lang/img_02.jpg" width="600" height="600">
</div>

结果是一个list，每个item包含了文本框，文字和识别置信度

```text
[('PHO CAPITAL', 0.95723116), [[66.0, 50.0], [327.0, 44.0], [327.0, 76.0], [67.0, 82.0]]]
[('107 State Street', 0.96311164), [[72.0, 90.0], [451.0, 84.0], [452.0, 116.0], [73.0, 121.0]]]
[('Montpelier Vermont', 0.97389287), [[69.0, 132.0], [501.0, 126.0], [501.0, 158.0], [70.0, 164.0]]]
[('8022256183', 0.99810505), [[71.0, 175.0], [363.0, 170.0], [364.0, 202.0], [72.0, 207.0]]]
[('REG 07-24-201706:59 PM', 0.93537045), [[73.0, 299.0], [653.0, 281.0], [654.0, 318.0], [74.0, 336.0]]]
[('045555', 0.99346405), [[509.0, 331.0], [651.0, 325.0], [652.0, 356.0], [511.0, 362.0]]]
[('CT1', 0.9988654), [[535.0, 367.0], [654.0, 367.0], [654.0, 406.0], [535.0, 406.0]]]
......
```

常用的多语言简写包括

| 语种     | 缩写        |      | 语种     | 缩写   |      | 语种     | 缩写   |
| -------- | ----------- | ---- | -------- | ------ | ---- | -------- | ------ |
| 中文     | ch          |      | 法文     | fr     |      | 日文     | japan  |
| 英文     | en          |      | 德文     | german |      | 韩文     | korean |
| 繁体中文 | chinese_cht |      | 意大利文 | it     |      | 俄罗斯文 | ru     |

全部语种及其对应的缩写列表可查看[多语言模型教程](./multi_languages.md)
<a name="213"></a>
#### 2.1.3 版面分析

使用PaddleOCR的版面分析功能，需要指定`--type=structure`

```bash
paddleocr --image_dir=./table/1.png --type=structure
```

- **返回结果说明**

  PP-Structure的返回结果为一个dict组成的list，示例如下

  ```shell
  [{   'type': 'Text',
        'bbox': [34, 432, 345, 462],
        'res': ([[36.0, 437.0, 341.0, 437.0, 341.0, 446.0, 36.0, 447.0], [41.0, 454.0, 125.0, 453.0, 125.0, 459.0, 41.0, 460.0]],
                  [('Tigure-6. The performance of CNN and IPT models using difforen', 0.90060663), ('Tent  ', 0.465441)])
    }
  ]
  ```

  其中各个字段说明如下

  | 字段 | 说明                                                         |
  | ---- | ------------------------------------------------------------ |
  | type | 图片区域的类型                                               |
  | bbox | 图片区域的在原图的坐标，分别[左上角x，左上角y，右下角x，右下角y] |
  | res  | 图片区域的OCR或表格识别结果。<br>表格: 表格的HTML字符串; <br>OCR: 一个包含各个单行文字的检测坐标和识别结果的元组 |

  运行完成后，每张图片会在`output`字段指定的目录下有一个同名目录，图片里的每个表格会存储为一个excel，图片区域会被裁剪之后保存下来，excel文件和图片名为表格在图片里的坐标。

  ```
  /output/table/1/
    └─ res.txt										
    └─ [454, 360, 824, 658].xlsx  表格识别结果
    └─ [16, 2, 828, 305].jpg			被裁剪出的图片区域
    └─ [17, 361, 404, 711].xlsx		表格识别结果
  ```

- **参数说明**

  | 字段            | 说明                                     | 默认值                                       |
  | --------------- | ---------------------------------------- | -------------------------------------------- |
  | output          | excel和识别结果保存的地址                | ./output/table                               |
  | table_max_len   | 表格结构模型预测时，图像的长边resize尺度 | 488                                          |
  | table_model_dir | 表格结构模型 inference 模型地址          | None                                         |
  | table_char_type | 表格结构模型所用字典地址                 | ../ppocr/utils/dict/table_structure_dict.txt |

  大部分参数和paddleocr whl包保持一致，见 [whl包文档](../doc/doc_ch/whl.md)

  
<<<<<<< HEAD

=======
>>>>>>> 09d79c22
<a name="22"></a>
### 2.2 Python脚本使用
<a name="221"></a>
#### 2.2.1 中英文与多语言使用

通过脚本使用PaddleOCR whl包。whl包会自动下载ppocr轻量级模型作为默认模型，

* 检测+方向分类器+识别全流程

```python
from paddleocr import PaddleOCR, draw_ocr

# Paddleocr目前支持的多语言语种可以通过修改lang参数进行切换
# 例如`ch`, `en`, `fr`, `german`, `korean`, `japan`
ocr = PaddleOCR(use_angle_cls=True, lang="ch")  # need to run only once to download and load model into memory
img_path = './imgs/11.jpg'
result = ocr.ocr(img_path, cls=True)
for line in result:
    print(line)

# 显示结果
from PIL import Image

image = Image.open(img_path).convert('RGB')
boxes = [line[0] for line in result]
txts = [line[1][0] for line in result]
scores = [line[1][1] for line in result]
im_show = draw_ocr(image, boxes, txts, scores, font_path='./fonts/simfang.ttf')
im_show = Image.fromarray(im_show)
im_show.save('result.jpg')
```

结果是一个list，每个item包含了文本框，文字和识别置信度

```bash
[[[24.0, 36.0], [304.0, 34.0], [304.0, 72.0], [24.0, 74.0]], ['纯臻营养护发素', 0.964739]]
[[[24.0, 80.0], [172.0, 80.0], [172.0, 104.0], [24.0, 104.0]], ['产品信息/参数', 0.98069626]]
[[[24.0, 109.0], [333.0, 109.0], [333.0, 136.0], [24.0, 136.0]], ['（45元/每公斤，100公斤起订）', 0.9676722]]
......
```

结果可视化

<div align="center">
    <img src="../imgs_results/whl/11_det_rec.jpg" width="800">
</div>
<a name="222"></a>
#### 2.2.2 版面分析使用

```python
import os
import cv2
from paddleocr import PPStructure,draw_structure_result,save_structure_res

table_engine = PPStructure(show_log=True)

save_folder = './output/table'
img_path = './table/paper-image.jpg'
img = cv2.imread(img_path)
result = table_engine(img)
save_structure_res(result, save_folder,os.path.basename(img_path).split('.')[0])

for line in result:
    line.pop('img')
    print(line)

from PIL import Image

font_path = './fonts/simfang.ttf' # PaddleOCR下提供字体包
image = Image.open(img_path).convert('RGB')
im_show = draw_structure_result(image, result,font_path=font_path)
im_show = Image.fromarray(im_show)
im_show.save('result.jpg')
```<|MERGE_RESOLUTION|>--- conflicted
+++ resolved
@@ -1,23 +1,4 @@
 # PaddleOCR快速开始
-<<<<<<< HEAD
-[PaddleOCR快速开始](#paddleocr)
-
-* [1. 轻量安装](#1)
-  + [1.0 运行环境准备](#10)
-  + [1.1 安装PaddlePaddle2.0](#11)
-  + [1.2 安装PaddleOCR whl包](#12)
-* [2. 便捷使用](#2)
-  + [2.1 命令行使用](#21)
-    - [2.1.1 中英文模型](#211)
-    - [2.1.2 多语言模型](#212)
-    - [2.1.3 版面分析](#213)
-  + [2.2 Python脚本使用](#22)
-    - [2.2.1 中英文与多语言使用](#221)
-    - [2.2.2 版面分析使用](#222)
-
-<a name="1"></a>
-
-=======
 - [PaddleOCR快速开始](#paddleocr)
   * [1. 轻量安装](#1)
     + [1.0 运行环境准备](#10)
@@ -34,7 +15,6 @@
 
 
 <a name="1"></a>
->>>>>>> 09d79c22
 ## 1. 轻量安装
 <a name="10"></a>
 ### 1.0 运行环境准备
@@ -223,10 +203,6 @@
   大部分参数和paddleocr whl包保持一致，见 [whl包文档](../doc/doc_ch/whl.md)
 
   
-<<<<<<< HEAD
-
-=======
->>>>>>> 09d79c22
 <a name="22"></a>
 ### 2.2 Python脚本使用
 <a name="221"></a>
