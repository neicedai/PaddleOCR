--- conflicted
+++ resolved
@@ -161,13 +161,10 @@
         model_dir = args.table_model_dir
     elif mode == 'ser':
         model_dir = args.ser_model_dir
-<<<<<<< HEAD
+    elif mode == "sr":
+        model_dir = args.sr_model_dir
     elif mode == 'layout':
         model_dir = args.layout_model_dir
-=======
-    elif mode == "sr":
-        model_dir = args.sr_model_dir
->>>>>>> 70540130
     else:
         model_dir = args.e2e_model_dir
 
