--- conflicted
+++ resolved
@@ -43,6 +43,7 @@
     ['total_process_num', int, 1],
     ['process_id', int, 0],
     ['gpu_mem', int, 500],
+    ['cpu_threads', int, 10],
     # params for text detector
     ['image_dir', str, None],
     ['det_algorithm', str, 'DB'],
@@ -95,16 +96,6 @@
     ['cls_thresh', float, 0.9],
 ]
 
-<<<<<<< HEAD
-=======
-    parser.add_argument("--enable_mkldnn", type=str2bool, default=False)
-    parser.add_argument("--cpu_threads", type=int, default=10)
-    parser.add_argument("--use_pdserving", type=str2bool, default=False)
-
-    parser.add_argument("--use_mp", type=str2bool, default=False)
-    parser.add_argument("--total_process_num", type=int, default=1)
-    parser.add_argument("--process_id", type=int, default=0)
->>>>>>> 3ec57e8d
 
 def parse_args():
     parser = argparse.ArgumentParser()
@@ -143,7 +134,7 @@
             config.enable_tensorrt_engine(
                 precision_mode=inference.PrecisionType.Float32,
                 max_batch_size=args.max_batch_size,
-                min_subgraph_size=3)  # skip the minmum trt subgraph 
+                min_subgraph_size=3)  # skip the minmum trt subgraph
         if mode == "det" and "mobile" in model_file_path:
             min_input_shape = {
                 "x": [1, 3, 50, 50],
@@ -226,18 +217,12 @@
         if hasattr(args, "cpu_threads"):
             config.set_cpu_math_library_num_threads(args.cpu_threads)
         else:
-            # default cpu threads as 10
-            config.set_cpu_math_library_num_threads(10)
+            config.set_cpu_math_library_num_threads(
+                10)  # default cpu threads as 10
         if args.enable_mkldnn:
             # cache 10 different shapes for mkldnn to avoid memory leak
             config.set_mkldnn_cache_capacity(10)
             config.enable_mkldnn()
-<<<<<<< HEAD
-            #  TODO LDOUBLEV: fix mkldnn bug when bach_size  > 1
-            # config.set_mkldnn_op({'conv2d', 'depthwise_conv2d', 'pool2d', 'batch_norm'})
-            args.rec_batch_num = 1
-=======
->>>>>>> 3ec57e8d
 
     # enable memory optim
     config.enable_memory_optim()
