--- conflicted
+++ resolved
@@ -78,7 +78,37 @@
                 shape=[None, 3, 64, 512], dtype="float32"),
         ]
         model = to_static(model, input_spec=other_shape)
-<<<<<<< HEAD
+    elif arch_config["model_type"] == "sr":
+        other_shape = [
+            paddle.static.InputSpec(
+                shape=[None, 3, 16, 64], dtype="float32")
+        ]
+        model = to_static(model, input_spec=other_shape)
+    elif arch_config["algorithm"] == "ViTSTR":
+        other_shape = [
+            paddle.static.InputSpec(
+                shape=[None, 1, 224, 224], dtype="float32"),
+        ]
+        model = to_static(model, input_spec=other_shape)
+    elif arch_config["algorithm"] == "ABINet":
+        other_shape = [
+            paddle.static.InputSpec(
+                shape=[None, 3, 32, 128], dtype="float32"),
+        ]
+        # print([None, 3, 32, 128])
+        model = to_static(model, input_spec=other_shape)
+    elif arch_config["algorithm"] in ["NRTR", "SPIN"]:
+        other_shape = [
+            paddle.static.InputSpec(
+                shape=[None, 1, 32, 100], dtype="float32"),
+        ]
+        model = to_static(model, input_spec=other_shape)
+    elif arch_config["algorithm"] == "VisionLAN":
+        other_shape = [
+            paddle.static.InputSpec(
+                shape=[None, 3, 64, 256], dtype="float32"),
+        ]
+        model = to_static(model, input_spec=other_shape)
     elif arch_config["algorithm"] == "RobustScanner":
         max_text_length = arch_config["Head"]["max_text_length"]
         other_shape = [
@@ -93,37 +123,6 @@
                     shape=[None, max_text_length], 
                     dtype="int64")
             ]
-=======
-    elif arch_config["model_type"] == "sr":
-        other_shape = [
-            paddle.static.InputSpec(
-                shape=[None, 3, 16, 64], dtype="float32")
->>>>>>> edd18b67
-        ]
-        model = to_static(model, input_spec=other_shape)
-    elif arch_config["algorithm"] == "ViTSTR":
-        other_shape = [
-            paddle.static.InputSpec(
-                shape=[None, 1, 224, 224], dtype="float32"),
-        ]
-        model = to_static(model, input_spec=other_shape)
-    elif arch_config["algorithm"] == "ABINet":
-        other_shape = [
-            paddle.static.InputSpec(
-                shape=[None, 3, 32, 128], dtype="float32"),
-        ]
-        # print([None, 3, 32, 128])
-        model = to_static(model, input_spec=other_shape)
-    elif arch_config["algorithm"] in ["NRTR", "SPIN"]:
-        other_shape = [
-            paddle.static.InputSpec(
-                shape=[None, 1, 32, 100], dtype="float32"),
-        ]
-        model = to_static(model, input_spec=other_shape)
-    elif arch_config["algorithm"] == "VisionLAN":
-        other_shape = [
-            paddle.static.InputSpec(
-                shape=[None, 3, 64, 256], dtype="float32"),
         ]
         model = to_static(model, input_spec=other_shape)
     elif arch_config["algorithm"] in ["LayoutLM", "LayoutLMv2", "LayoutXLM"]:
