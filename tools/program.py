# Copyright (c) 2021 PaddlePaddle Authors. All Rights Reserved.
#
# Licensed under the Apache License, Version 2.0 (the "License");
# you may not use this file except in compliance with the License.
# You may obtain a copy of the License at
#
#     http://www.apache.org/licenses/LICENSE-2.0
#
# Unless required by applicable law or agreed to in writing, software
# distributed under the License is distributed on an "AS IS" BASIS,
# WITHOUT WARRANTIES OR CONDITIONS OF ANY KIND, either express or implied.
# See the License for the specific language governing permissions and
# limitations under the License.

from __future__ import absolute_import
from __future__ import division
from __future__ import print_function

import os
import sys
import platform
import yaml
import time
import datetime
import paddle
import paddle.distributed as dist
from tqdm import tqdm
from argparse import ArgumentParser, RawDescriptionHelpFormatter

from ppocr.utils.stats import TrainingStats
from ppocr.utils.save_load import save_model
from ppocr.utils.utility import print_dict, AverageMeter
from ppocr.utils.logging import get_logger
from ppocr.utils.loggers import VDLLogger, WandbLogger, Loggers
from ppocr.utils import profiler
from ppocr.data import build_dataloader


class ArgsParser(ArgumentParser):
    def __init__(self):
        super(ArgsParser, self).__init__(
            formatter_class=RawDescriptionHelpFormatter)
        self.add_argument("-c", "--config", help="configuration file to use")
        self.add_argument(
            "-o", "--opt", nargs='+', help="set configuration options")
        self.add_argument(
            '-p',
            '--profiler_options',
            type=str,
            default=None,
            help='The option of profiler, which should be in format ' \
                 '\"key1=value1;key2=value2;key3=value3\".'
        )

    def parse_args(self, argv=None):
        args = super(ArgsParser, self).parse_args(argv)
        assert args.config is not None, \
            "Please specify --config=configure_file_path."
        args.opt = self._parse_opt(args.opt)
        return args

    def _parse_opt(self, opts):
        config = {}
        if not opts:
            return config
        for s in opts:
            s = s.strip()
            k, v = s.split('=')
            config[k] = yaml.load(v, Loader=yaml.Loader)
        return config


def load_config(file_path):
    """
    Load config from yml/yaml file.
    Args:
        file_path (str): Path of the config file to be loaded.
    Returns: global config
    """
    _, ext = os.path.splitext(file_path)
    assert ext in ['.yml', '.yaml'], "only support yaml files for now"
    config = yaml.load(open(file_path, 'rb'), Loader=yaml.Loader)
    return config


def merge_config(config, opts):
    """
    Merge config into global config.
    Args:
        config (dict): Config to be merged.
    Returns: global config
    """
    for key, value in opts.items():
        if "." not in key:
            if isinstance(value, dict) and key in config:
                config[key].update(value)
            else:
                config[key] = value
        else:
            sub_keys = key.split('.')
            assert (
                sub_keys[0] in config
            ), "the sub_keys can only be one of global_config: {}, but get: " \
               "{}, please check your running command".format(
                config.keys(), sub_keys[0])
            cur = config[sub_keys[0]]
            for idx, sub_key in enumerate(sub_keys[1:]):
                if idx == len(sub_keys) - 2:
                    cur[sub_key] = value
                else:
                    cur = cur[sub_key]
    return config


def check_device(use_gpu, use_xpu=False):
    """
    Log error and exit when set use_gpu=true in paddlepaddle
    cpu version.
    """
    err = "Config {} cannot be set as true while your paddle " \
          "is not compiled with {} ! \nPlease try: \n" \
          "\t1. Install paddlepaddle to run model on {} \n" \
          "\t2. Set {} as false in config file to run " \
          "model on CPU"

    try:
        if use_gpu and use_xpu:
            print("use_xpu and use_gpu can not both be ture.")
        if use_gpu and not paddle.is_compiled_with_cuda():
            print(err.format("use_gpu", "cuda", "gpu", "use_gpu"))
            sys.exit(1)
        if use_xpu and not paddle.device.is_compiled_with_xpu():
            print(err.format("use_xpu", "xpu", "xpu", "use_xpu"))
            sys.exit(1)
    except Exception as e:
        pass


def check_xpu(use_xpu):
    """
    Log error and exit when set use_xpu=true in paddlepaddle
    cpu/gpu version.
    """
    err = "Config use_xpu cannot be set as true while you are " \
          "using paddlepaddle cpu/gpu version ! \nPlease try: \n" \
          "\t1. Install paddlepaddle-xpu to run model on XPU \n" \
          "\t2. Set use_xpu as false in config file to run " \
          "model on CPU/GPU"

    try:
        if use_xpu and not paddle.is_compiled_with_xpu():
            print(err)
            sys.exit(1)
    except Exception as e:
        pass


def train(config,
          train_dataloader,
          valid_dataloader,
          device,
          model,
          loss_class,
          optimizer,
          lr_scheduler,
          post_process_class,
          eval_class,
          pre_best_model_dict,
          logger,
          log_writer=None,
          scaler=None):
    cal_metric_during_train = config['Global'].get('cal_metric_during_train',
                                                   False)
    calc_epoch_interval = config['Global'].get('calc_epoch_interval', 1)
    log_smooth_window = config['Global']['log_smooth_window']
    epoch_num = config['Global']['epoch_num']
    print_batch_step = config['Global']['print_batch_step']
    eval_batch_step = config['Global']['eval_batch_step']
    profiler_options = config['profiler_options']

    global_step = 0
    if 'global_step' in pre_best_model_dict:
        global_step = pre_best_model_dict['global_step']
    start_eval_step = 0
    if type(eval_batch_step) == list and len(eval_batch_step) >= 2:
        start_eval_step = eval_batch_step[0]
        eval_batch_step = eval_batch_step[1]
        if len(valid_dataloader) == 0:
            logger.info(
                'No Images in eval dataset, evaluation during training ' \
                'will be disabled'
            )
            start_eval_step = 1e111
        logger.info(
            "During the training process, after the {}th iteration, " \
            "an evaluation is run every {} iterations".
            format(start_eval_step, eval_batch_step))
    save_epoch_step = config['Global']['save_epoch_step']
    save_model_dir = config['Global']['save_model_dir']
    if not os.path.exists(save_model_dir):
        os.makedirs(save_model_dir)
    main_indicator = eval_class.main_indicator
    best_model_dict = {main_indicator: 0}
    best_model_dict.update(pre_best_model_dict)
    train_stats = TrainingStats(log_smooth_window, ['lr'])
    model_average = False
    model.train()

    use_srn = config['Architecture']['algorithm'] == "SRN"
    extra_input_models = ["SRN", "NRTR", "SAR", "SEED", "SVTR", "RobustScanner"]
    extra_input = False
    if config['Architecture']['algorithm'] == 'Distillation':
        for key in config['Architecture']["Models"]:
            extra_input = extra_input or config['Architecture']['Models'][key][
                'algorithm'] in extra_input_models
    else:
        extra_input = config['Architecture']['algorithm'] in extra_input_models
    try:
        model_type = config['Architecture']['model_type']
    except:
        model_type = None

    algorithm = config['Architecture']['algorithm']

    start_epoch = best_model_dict[
        'start_epoch'] if 'start_epoch' in best_model_dict else 1

    total_samples = 0
    train_reader_cost = 0.0
    train_batch_cost = 0.0
    reader_start = time.time()
    eta_meter = AverageMeter()

    max_iter = len(train_dataloader) - 1 if platform.system(
    ) == "Windows" else len(train_dataloader)

    for epoch in range(start_epoch, epoch_num + 1):
        if train_dataloader.dataset.need_reset:
            train_dataloader = build_dataloader(
                config, 'Train', device, logger, seed=epoch)
            max_iter = len(train_dataloader) - 1 if platform.system(
            ) == "Windows" else len(train_dataloader)
        for idx, batch in enumerate(train_dataloader):
            profiler.add_profiler_step(profiler_options)
            train_reader_cost += time.time() - reader_start
            if idx >= max_iter:
                break
            lr = optimizer.get_lr()
            images = batch[0]
            if use_srn:
                model_average = True

            # use amp
            if scaler:
                with paddle.amp.auto_cast():
                    if model_type == 'table' or extra_input:
                        preds = model(images, data=batch[1:])
                    elif model_type in ["kie", 'vqa']:
                        preds = model(batch)
                    else:
                        preds = model(images)
            else:
                if model_type == 'table' or extra_input:
                    preds = model(images, data=batch[1:])
                elif model_type in ["kie", 'vqa']:
                    preds = model(batch)
                else:
                    preds = model(images)

            loss = loss_class(preds, batch)
            avg_loss = loss['loss']

            if scaler:
                scaled_avg_loss = scaler.scale(avg_loss)
                scaled_avg_loss.backward()
                scaler.minimize(optimizer, scaled_avg_loss)
            else:
                avg_loss.backward()
                optimizer.step()
            optimizer.clear_grad()

            if cal_metric_during_train and epoch % calc_epoch_interval == 0:  # only rec and cls need
                batch = [item.numpy() for item in batch]
                if model_type in ['kie']:
                    eval_class(preds, batch)
                elif model_type in ['table']:
                    post_result = post_process_class(preds, batch)
                    eval_class(post_result, batch)
                else:
                    if config['Loss']['name'] in ['MultiLoss', 'MultiLoss_v2'
                                                  ]:  # for multi head loss
                        post_result = post_process_class(
                            preds['ctc'], batch[1])  # for CTC head out
                    else:
                        post_result = post_process_class(preds, batch[1])
                    eval_class(post_result, batch)
                metric = eval_class.get_metric()
                train_stats.update(metric)

            train_batch_time = time.time() - reader_start
            train_batch_cost += train_batch_time
            eta_meter.update(train_batch_time)
            global_step += 1
            total_samples += len(images)

            if not isinstance(lr_scheduler, float):
                lr_scheduler.step()

            # logger and visualdl
            stats = {k: v.numpy().mean() for k, v in loss.items()}
            stats['lr'] = lr
            train_stats.update(stats)

            if log_writer is not None and dist.get_rank() == 0:
                log_writer.log_metrics(
                    metrics=train_stats.get(), prefix="TRAIN", step=global_step)

            if dist.get_rank() == 0 and (
                (global_step > 0 and global_step % print_batch_step == 0) or
                (idx >= len(train_dataloader) - 1)):
                logs = train_stats.log()

                eta_sec = ((epoch_num + 1 - epoch) * \
                    len(train_dataloader) - idx - 1) * eta_meter.avg
                eta_sec_format = str(datetime.timedelta(seconds=int(eta_sec)))
                strs = 'epoch: [{}/{}], global_step: {}, {}, avg_reader_cost: ' \
                       '{:.5f} s, avg_batch_cost: {:.5f} s, avg_samples: {}, ' \
                       'ips: {:.5f} samples/s, eta: {}'.format(
                    epoch, epoch_num, global_step, logs,
                    train_reader_cost / print_batch_step,
                    train_batch_cost / print_batch_step,
                    total_samples / print_batch_step,
                    total_samples / train_batch_cost, eta_sec_format)
                logger.info(strs)

                total_samples = 0
                train_reader_cost = 0.0
                train_batch_cost = 0.0
            # eval
            if global_step > start_eval_step and \
                    (global_step - start_eval_step) % eval_batch_step == 0 \
                    and dist.get_rank() == 0:
                if model_average:
                    Model_Average = paddle.incubate.optimizer.ModelAverage(
                        0.15,
                        parameters=model.parameters(),
                        min_average_window=10000,
                        max_average_window=15625)
                    Model_Average.apply()
                cur_metric = eval(
                    model,
                    valid_dataloader,
                    post_process_class,
                    eval_class,
                    model_type,
                    extra_input=extra_input)
                cur_metric_str = 'cur metric, {}'.format(', '.join(
                    ['{}: {}'.format(k, v) for k, v in cur_metric.items()]))
                logger.info(cur_metric_str)

                # logger metric
                if log_writer is not None:
                    log_writer.log_metrics(
                        metrics=cur_metric, prefix="EVAL", step=global_step)

                if cur_metric[main_indicator] >= best_model_dict[
                        main_indicator]:
                    best_model_dict.update(cur_metric)
                    best_model_dict['best_epoch'] = epoch
                    save_model(
                        model,
                        optimizer,
                        save_model_dir,
                        logger,
                        config,
                        is_best=True,
                        prefix='best_accuracy',
                        best_model_dict=best_model_dict,
                        epoch=epoch,
                        global_step=global_step)
                best_str = 'best metric, {}'.format(', '.join([
                    '{}: {}'.format(k, v) for k, v in best_model_dict.items()
                ]))
                logger.info(best_str)
                # logger best metric
                if log_writer is not None:
                    log_writer.log_metrics(
                        metrics={
                            "best_{}".format(main_indicator):
                            best_model_dict[main_indicator]
                        },
                        prefix="EVAL",
                        step=global_step)

                    log_writer.log_model(
                        is_best=True,
                        prefix="best_accuracy",
                        metadata=best_model_dict)

            reader_start = time.time()
        if dist.get_rank() == 0:
            save_model(
                model,
                optimizer,
                save_model_dir,
                logger,
                config,
                is_best=False,
                prefix='latest',
                best_model_dict=best_model_dict,
                epoch=epoch,
                global_step=global_step)

            if log_writer is not None:
                log_writer.log_model(is_best=False, prefix="latest")

        if dist.get_rank() == 0 and epoch > 0 and epoch % save_epoch_step == 0:
            save_model(
                model,
                optimizer,
                save_model_dir,
                logger,
                config,
                is_best=False,
                prefix='iter_epoch_{}'.format(epoch),
                best_model_dict=best_model_dict,
                epoch=epoch,
                global_step=global_step)
            if log_writer is not None:
                log_writer.log_model(
                    is_best=False, prefix='iter_epoch_{}'.format(epoch))

    best_str = 'best metric, {}'.format(', '.join(
        ['{}: {}'.format(k, v) for k, v in best_model_dict.items()]))
    logger.info(best_str)
    if dist.get_rank() == 0 and log_writer is not None:
        log_writer.close()
    return


def eval(model,
         valid_dataloader,
         post_process_class,
         eval_class,
         model_type=None,
         extra_input=False):
    model.eval()
    with paddle.no_grad():
        total_frame = 0.0
        total_time = 0.0
        pbar = tqdm(
            total=len(valid_dataloader),
            desc='eval model:',
            position=0,
            leave=True)
        max_iter = len(valid_dataloader) - 1 if platform.system(
        ) == "Windows" else len(valid_dataloader)
        for idx, batch in enumerate(valid_dataloader):
            if idx >= max_iter:
                break
            images = batch[0]
            start = time.time()
            if model_type == 'table' or extra_input:
                preds = model(images, data=batch[1:])
            elif model_type in ["kie", 'vqa']:
                preds = model(batch)
            else:
                preds = model(images)
            batch_numpy = []
            for item in batch:
                if isinstance(item, paddle.Tensor):
                    batch_numpy.append(item.numpy())
                else:
                    batch_numpy.append(item)
            # Obtain usable results from post-processing methods
            total_time += time.time() - start
            # Evaluate the results of the current batch
            if model_type in ['kie']:
                eval_class(preds, batch_numpy)
            elif model_type in ['table', 'vqa']:
                post_result = post_process_class(preds, batch_numpy)
                eval_class(post_result, batch_numpy)
            else:
                post_result = post_process_class(preds, batch_numpy[1])
                eval_class(post_result, batch_numpy)

            pbar.update(1)
            total_frame += len(images)
        # Get final metric，eg. acc or hmean
        metric = eval_class.get_metric()

    pbar.close()
    model.train()
    metric['fps'] = total_frame / total_time
    return metric


def update_center(char_center, post_result, preds):
    result, label = post_result
    feats, logits = preds
    logits = paddle.argmax(logits, axis=-1)
    feats = feats.numpy()
    logits = logits.numpy()

    for idx_sample in range(len(label)):
        if result[idx_sample][0] == label[idx_sample][0]:
            feat = feats[idx_sample]
            logit = logits[idx_sample]
            for idx_time in range(len(logit)):
                index = logit[idx_time]
                if index in char_center.keys():
                    char_center[index][0] = (
                        char_center[index][0] * char_center[index][1] +
                        feat[idx_time]) / (char_center[index][1] + 1)
                    char_center[index][1] += 1
                else:
                    char_center[index] = [feat[idx_time], 1]
    return char_center


def get_center(model, eval_dataloader, post_process_class):
    pbar = tqdm(total=len(eval_dataloader), desc='get center:')
    max_iter = len(eval_dataloader) - 1 if platform.system(
    ) == "Windows" else len(eval_dataloader)
    char_center = dict()
    for idx, batch in enumerate(eval_dataloader):
        if idx >= max_iter:
            break
        images = batch[0]
        start = time.time()
        preds = model(images)

        batch = [item.numpy() for item in batch]
        # Obtain usable results from post-processing methods
        post_result = post_process_class(preds, batch[1])

        #update char_center
        char_center = update_center(char_center, post_result, preds)
        pbar.update(1)

    pbar.close()
    for key in char_center.keys():
        char_center[key] = char_center[key][0]
    return char_center


def preprocess(is_train=False):
    FLAGS = ArgsParser().parse_args()
    profiler_options = FLAGS.profiler_options
    config = load_config(FLAGS.config)
    config = merge_config(config, FLAGS.opt)
    profile_dic = {"profiler_options": FLAGS.profiler_options}
    config = merge_config(config, profile_dic)

    if is_train:
        # save_config
        save_model_dir = config['Global']['save_model_dir']
        os.makedirs(save_model_dir, exist_ok=True)
        with open(os.path.join(save_model_dir, 'config.yml'), 'w') as f:
            yaml.dump(
                dict(config), f, default_flow_style=False, sort_keys=False)
        log_file = '{}/train.log'.format(save_model_dir)
    else:
        log_file = None
    logger = get_logger(log_file=log_file)

    # check if set use_gpu=True in paddlepaddle cpu version
    use_gpu = config['Global']['use_gpu']
    use_xpu = config['Global'].get('use_xpu', False)

    # check if set use_xpu=True in paddlepaddle cpu/gpu version
    use_xpu = False
    if 'use_xpu' in config['Global']:
        use_xpu = config['Global']['use_xpu']
    check_xpu(use_xpu)

    alg = config['Architecture']['algorithm']
    assert alg in [
        'EAST', 'DB', 'SAST', 'Rosetta', 'CRNN', 'STARNet', 'RARE', 'SRN',
        'CLS', 'PGNet', 'Distillation', 'NRTR', 'TableAttn', 'SAR', 'PSE',
<<<<<<< HEAD
        'SEED', 'SDMGR', 'LayoutXLM', 'LayoutLM', 'PREN', 'FCE', 'SVTR',
        'RobustScanner'
=======
        'SEED', 'SDMGR', 'LayoutXLM', 'LayoutLM', 'LayoutLMv2', 'PREN', 'FCE',
        'SVTR', 'ViTSTR', 'ABINet', 'DB++', 'TableMaster'
>>>>>>> b6982b7f
    ]

    if use_xpu:
        device = 'xpu:{0}'.format(os.getenv('FLAGS_selected_xpus', 0))
    else:
        device = 'gpu:{}'.format(dist.ParallelEnv()
                                 .dev_id) if use_gpu else 'cpu'
    check_device(use_gpu, use_xpu)

    device = paddle.set_device(device)

    config['Global']['distributed'] = dist.get_world_size() != 1

    loggers = []

    if 'use_visualdl' in config['Global'] and config['Global']['use_visualdl']:
        save_model_dir = config['Global']['save_model_dir']
        vdl_writer_path = '{}/vdl/'.format(save_model_dir)
        log_writer = VDLLogger(save_model_dir)
        loggers.append(log_writer)
    if ('use_wandb' in config['Global'] and
            config['Global']['use_wandb']) or 'wandb' in config:
        save_dir = config['Global']['save_model_dir']
        wandb_writer_path = "{}/wandb".format(save_dir)
        if "wandb" in config:
            wandb_params = config['wandb']
        else:
            wandb_params = dict()
        wandb_params.update({'save_dir': save_model_dir})
        log_writer = WandbLogger(**wandb_params, config=config)
        loggers.append(log_writer)
    else:
        log_writer = None
    print_dict(config, logger)

    if loggers:
        log_writer = Loggers(loggers)
    else:
        log_writer = None

    logger.info('train with paddle {} and device {}'.format(paddle.__version__,
                                                            device))
    return config, device, logger, log_writer<|MERGE_RESOLUTION|>--- conflicted
+++ resolved
@@ -578,13 +578,8 @@
     assert alg in [
         'EAST', 'DB', 'SAST', 'Rosetta', 'CRNN', 'STARNet', 'RARE', 'SRN',
         'CLS', 'PGNet', 'Distillation', 'NRTR', 'TableAttn', 'SAR', 'PSE',
-<<<<<<< HEAD
-        'SEED', 'SDMGR', 'LayoutXLM', 'LayoutLM', 'PREN', 'FCE', 'SVTR',
-        'RobustScanner'
-=======
         'SEED', 'SDMGR', 'LayoutXLM', 'LayoutLM', 'LayoutLMv2', 'PREN', 'FCE',
-        'SVTR', 'ViTSTR', 'ABINet', 'DB++', 'TableMaster'
->>>>>>> b6982b7f
+        'SVTR', 'ViTSTR', 'ABINet', 'DB++', 'TableMaster', 'RobustScanner'
     ]
 
     if use_xpu:
