--- conflicted
+++ resolved
@@ -73,14 +73,10 @@
 ```
 
 * Note 1: The language options is correspond to the corpus. Currently, the tool only supports English, Simplified Chinese and Korean.
-<<<<<<< HEAD
-* Note 2: Synth-Text is mainly used to generate images for OCR recognition models. 
-  So the height of style images should be around 32 pixels. Images in other sizes may behave poorly.
-=======
 * Note 2: Synth-Text is mainly used to generate images for OCR recognition models.
   So the height of style images should be around 32 pixels. Images in other sizes may behave poorly.
 * Note 3: You can modify `use_gpu` in `configs/config.yml` to determine whether to use GPU for prediction.
->>>>>>> 6bffeb58
+
 
 
 For example, enter the following image and corpus `PaddleOCR`.
@@ -128,11 +124,7 @@
      * `corpus_file`: Filepath of the corpus. Corpus file should be a text file which will be split by line-endings（'\n'）. Corpus generator samples one line each time.
 
 
-<<<<<<< HEAD
 Example of corpus file: 
-=======
-Example of corpus file:
->>>>>>> 6bffeb58
 ```
 PaddleOCR
 飞桨文字识别
@@ -151,11 +143,8 @@
    ``` bash
    python3 tools/synth_dataset.py -c configs/dataset_config.yml
    ```
-<<<<<<< HEAD
-We also provide example corpus and images in `examples` folder. 
-=======
+
 We also provide example corpus and images in `examples` folder.
->>>>>>> 6bffeb58
     <div align="center">
         <img src="examples/style_images/1.jpg" width="300">
         <img src="examples/style_images/2.jpg" width="300">
