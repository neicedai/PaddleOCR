# Copyright (c) 2020 PaddlePaddle Authors. All Rights Reserved.
#
# Licensed under the Apache License, Version 2.0 (the "License");
# you may not use this file except in compliance with the License.
# You may obtain a copy of the License at
#
#     http://www.apache.org/licenses/LICENSE-2.0
#
# Unless required by applicable law or agreed to in writing, software
# distributed under the License is distributed on an "AS IS" BASIS,
# WITHOUT WARRANTIES OR CONDITIONS OF ANY KIND, either express or implied.
# See the License for the specific language governing permissions and
# limitations under the License.

import os
from copy import deepcopy

from docx import Document
from docx import shared
from docx.enum.text import WD_ALIGN_PARAGRAPH
from docx.enum.section import WD_SECTION
from docx.oxml.ns import qn
from docx.enum.table import WD_TABLE_ALIGNMENT

from ppstructure.recovery.table_process import HtmlToDocx

from ppocr.utils.logging import get_logger
logger = get_logger()


def convert_info_docx(img, res, save_folder, img_name, save_pdf=False):
    doc = Document()
    doc.styles['Normal'].font.name = 'Times New Roman'
    doc.styles['Normal']._element.rPr.rFonts.set(qn('w:eastAsia'), u'宋体')
    doc.styles['Normal'].font.size = shared.Pt(6.5)

    flag = 1
    for i, region in enumerate(res):
        img_idx = region['img_idx']
        if flag == 2 and region['layout'] == 'single':
            section = doc.add_section(WD_SECTION.CONTINUOUS)
            section._sectPr.xpath('./w:cols')[0].set(qn('w:num'), '1')
            flag = 1
        elif flag == 1 and region['layout'] == 'double':
            section = doc.add_section(WD_SECTION.CONTINUOUS)
            section._sectPr.xpath('./w:cols')[0].set(qn('w:num'), '2')
            flag = 2

        if region['type'].lower() == 'figure':
            excel_save_folder = os.path.join(save_folder, img_name)
            img_path = os.path.join(excel_save_folder,
                                    '{}_{}.jpg'.format(region['bbox'], img_idx))
            paragraph_pic = doc.add_paragraph()
            paragraph_pic.alignment = WD_ALIGN_PARAGRAPH.CENTER
            run = paragraph_pic.add_run("")
            if flag == 1:
                run.add_picture(img_path, width=shared.Inches(5))
            elif flag == 2:
                run.add_picture(img_path, width=shared.Inches(2))
        elif region['type'].lower() == 'title':
            doc.add_heading(region['res'][0]['text'])
        elif region['type'].lower() == 'table':
<<<<<<< HEAD
            paragraph = doc.add_paragraph()
            new_parser = HtmlToDocx()
            new_parser.table_style = 'TableGrid'
            table = new_parser.handle_table(html=region['res']['html'])
            new_table = deepcopy(table)
            new_table.alignment = WD_TABLE_ALIGNMENT.CENTER
            paragraph.add_run().element.addnext(new_table._tbl)

=======
            parser = HtmlToDocx()
            parser.table_style = 'TableGrid'
            parser.handle_table(region['res']['html'], doc)
>>>>>>> 321b0a77
        else:
            paragraph = doc.add_paragraph()
            paragraph_format = paragraph.paragraph_format
            for i, line in enumerate(region['res']):
                if i == 0:
                    paragraph_format.first_line_indent = shared.Inches(0.25)
                text_run = paragraph.add_run(line['text'] + ' ')
                text_run.font.size = shared.Pt(10)

    # save to docx
    docx_path = os.path.join(save_folder, '{}.docx'.format(img_name))
    doc.save(docx_path)
    logger.info('docx save to {}'.format(docx_path))

    # save to pdf
    if save_pdf:
        pdf_path = os.path.join(save_folder, '{}.pdf'.format(img_name))
        from docx2pdf import convert
        convert(docx_path, pdf_path)
        logger.info('pdf save to {}'.format(pdf_path))


def sorted_layout_boxes(res, w):
    """
    Sort text boxes in order from top to bottom, left to right
    args:
        res(list):ppstructure results
    return:
        sorted results(list)
    """
    num_boxes = len(res)
    if num_boxes == 1:
        res[0]['layout'] = 'single'
        return res

    sorted_boxes = sorted(res, key=lambda x: (x['bbox'][1], x['bbox'][0]))
    _boxes = list(sorted_boxes)

    new_res = []
    res_left = []
    res_right = []
    i = 0

    while True:
        if i >= num_boxes:
            break
        if i == num_boxes - 1:
            if _boxes[i]['bbox'][1] > _boxes[i - 1]['bbox'][3] and _boxes[i][
                    'bbox'][0] < w / 2 and _boxes[i]['bbox'][2] > w / 2:
                new_res += res_left
                new_res += res_right
                _boxes[i]['layout'] = 'single'
                new_res.append(_boxes[i])
            else:
                if _boxes[i]['bbox'][2] > w / 2:
                    _boxes[i]['layout'] = 'double'
                    res_right.append(_boxes[i])
                    new_res += res_left
                    new_res += res_right
                elif _boxes[i]['bbox'][0] < w / 2:
                    _boxes[i]['layout'] = 'double'
                    res_left.append(_boxes[i])
                    new_res += res_left
                    new_res += res_right
            res_left = []
            res_right = []
            break
        elif _boxes[i]['bbox'][0] < w / 4 and _boxes[i]['bbox'][2] < 3 * w / 4:
            _boxes[i]['layout'] = 'double'
            res_left.append(_boxes[i])
            i += 1
        elif _boxes[i]['bbox'][0] > w / 4 and _boxes[i]['bbox'][2] > w / 2:
            _boxes[i]['layout'] = 'double'
            res_right.append(_boxes[i])
            i += 1
        else:
            new_res += res_left
            new_res += res_right
            _boxes[i]['layout'] = 'single'
            new_res.append(_boxes[i])
            res_left = []
            res_right = []
            i += 1
    if res_left:
        new_res += res_left
    if res_right:
        new_res += res_right
    return new_res<|MERGE_RESOLUTION|>--- conflicted
+++ resolved
@@ -28,7 +28,7 @@
 logger = get_logger()
 
 
-def convert_info_docx(img, res, save_folder, img_name, save_pdf=False):
+def convert_info_docx(img, res, save_folder, img_name):
     doc = Document()
     doc.styles['Normal'].font.name = 'Times New Roman'
     doc.styles['Normal']._element.rPr.rFonts.set(qn('w:eastAsia'), u'宋体')
@@ -60,20 +60,9 @@
         elif region['type'].lower() == 'title':
             doc.add_heading(region['res'][0]['text'])
         elif region['type'].lower() == 'table':
-<<<<<<< HEAD
-            paragraph = doc.add_paragraph()
-            new_parser = HtmlToDocx()
-            new_parser.table_style = 'TableGrid'
-            table = new_parser.handle_table(html=region['res']['html'])
-            new_table = deepcopy(table)
-            new_table.alignment = WD_TABLE_ALIGNMENT.CENTER
-            paragraph.add_run().element.addnext(new_table._tbl)
-
-=======
             parser = HtmlToDocx()
             parser.table_style = 'TableGrid'
             parser.handle_table(region['res']['html'], doc)
->>>>>>> 321b0a77
         else:
             paragraph = doc.add_paragraph()
             paragraph_format = paragraph.paragraph_format
@@ -87,13 +76,6 @@
     docx_path = os.path.join(save_folder, '{}.docx'.format(img_name))
     doc.save(docx_path)
     logger.info('docx save to {}'.format(docx_path))
-
-    # save to pdf
-    if save_pdf:
-        pdf_path = os.path.join(save_folder, '{}.pdf'.format(img_name))
-        from docx2pdf import convert
-        convert(docx_path, pdf_path)
-        logger.info('pdf save to {}'.format(pdf_path))
 
 
 def sorted_layout_boxes(res, w):
