#!/bin/bash
FILENAME=$1
# MODE be one of ['lite_train_infer' 'whole_infer' 'whole_train_infer', 'infer']
MODE=$2

dataline=$(cat ${FILENAME})

# parser params
IFS=$'\n'
lines=(${dataline})
function func_parser_key(){
    strs=$1
    IFS=":"
    array=(${strs})
    tmp=${array[0]}
    echo ${tmp}
}
function func_parser_value(){
    strs=$1
    IFS=":"
    array=(${strs})
    tmp=${array[1]}
    echo ${tmp}
}
IFS=$'\n'
# The training params
model_name=$(func_parser_value "${lines[0]}")
train_model_list=$(func_parser_value "${lines[0]}")

trainer_list=$(func_parser_value "${lines[10]}")

<<<<<<< HEAD
echo $train_model_list
=======

>>>>>>> 02b75a50
# MODE be one of ['lite_train_infer' 'whole_infer' 'whole_train_infer']
MODE=$2
# prepare pretrained weights and dataset
if [ ${train_model_list[*]} = "ocr_det" ]; then
  wget -nc -P  ./pretrain_models/ https://paddle-imagenet-models-name.bj.bcebos.com/dygraph/MobileNetV3_large_x0_5_pretrained.pdparams
  wget -nc -P ./pretrain_models/ https://paddleocr.bj.bcebos.com/dygraph_v2.0/en/det_mv3_db_v2.0_train.tar
  cd pretrain_models && tar xf det_mv3_db_v2.0_train.tar && cd ../
  fi
if [ ${MODE} = "lite_train_infer" ];then
    # pretrain lite train data
    rm -rf ./train_data/icdar2015
    wget -nc -P ./train_data/ https://paddleocr.bj.bcebos.com/dygraph_v2.0/test/icdar2015_lite.tar
    wget -nc -P ./train_data/ https://paddleocr.bj.bcebos.com/dygraph_v2.0/test/ic15_data.tar # todo change to bcebos

    cd ./train_data/ && tar xf icdar2015_lite.tar && tar xf ic15_data.tar
    ln -s ./icdar2015_lite ./icdar2015
    cd ../
    epoch=10
    eval_batch_step=10
elif [ ${MODE} = "whole_train_infer" ];then
    rm -rf ./train_data/icdar2015
    wget -nc -P ./train_data/ https://paddleocr.bj.bcebos.com/dygraph_v2.0/test/icdar2015.tar
    wget -nc -P ./train_data/ https://paddleocr.bj.bcebos.com/dygraph_v2.0/test/ic15_data.tar
    cd ./train_data/ && tar xf icdar2015.tar && tar xf ic15_data.tar && cd ../
    epoch=500
    eval_batch_step=200
elif [ ${MODE} = "whole_infer" ];then
    rm -rf ./train_data/icdar2015
    wget -nc -P ./train_data/ https://paddleocr.bj.bcebos.com/dygraph_v2.0/test/icdar2015_infer.tar
    wget -nc -P ./train_data/ https://paddleocr.bj.bcebos.com/dygraph_v2.0/test/ic15_data.tar
    cd ./train_data/ && tar xf icdar2015_infer.tar && tar xf ic15_data.tar
    ln -s ./icdar2015_infer ./icdar2015
    cd ../
    epoch=10
    eval_batch_step=10
else
    rm -rf ./train_data/icdar2015
    wget -nc -P ./train_data https://paddleocr.bj.bcebos.com/dygraph_v2.0/test/ch_det_data_50.tar
    if [ ${model_name} = "ocr_det" ]; then
        eval_model_name="ch_ppocr_mobile_v2.0_det_infer"
        wget -nc  -P ./inference https://paddleocr.bj.bcebos.com/dygraph_v2.0/ch/ch_ppocr_mobile_v2.0_det_infer.tar
        cd ./inference && tar xf ${eval_model_name}.tar && cd ../
    else 
        eval_model_name="ch_ppocr_mobile_v2.0_rec_train"
        wget -nc  -P ./inference https://paddleocr.bj.bcebos.com/dygraph_v2.0/ch/ch_ppocr_mobile_v2.0_rec_train.tar
        cd ./inference && tar xf ${eval_model_name}.tar && cd ../
    fi 
fi


IFS='|'
for train_model in ${train_model_list[*]}; do 
    if [ ${train_model} = "ocr_det" ];then
        model_name="ocr_det"
        yml_file="configs/det/ch_ppocr_v2.0/ch_det_mv3_db_v2.0.yml"
        wget -nc -P ./inference https://paddleocr.bj.bcebos.com/dygraph_v2.0/test/ch_det_data_50.tar
        cd ./inference && tar xf ch_det_data_50.tar && cd ../
        img_dir="./inference/ch_det_data_50/all-sum-510"
        data_dir=./inference/ch_det_data_50/
        data_label_file=[./inference/ch_det_data_50/test_gt_50.txt]
    elif [ ${train_model} = "ocr_rec" ];then
        model_name="ocr_rec"
        yml_file="configs/rec/rec_mv3_none_bilstm_ctc.yml"
        wget -nc -P ./inference https://paddleocr.bj.bcebos.com/dygraph_v2.0/test/rec_inference.tar
        cd ./inference && tar xf rec_inference.tar  && cd ../
        img_dir="./inference/rec_inference/"
        data_dir=./inference/rec_inference
        data_label_file=[./inference/rec_inference/rec_gt_test.txt]
    fi

    # eval 
    for slim_trainer in ${trainer_list[*]}; do 
        if [ ${slim_trainer} = "norm" ]; then
            if [ ${model_name} = "det" ]; then
                eval_model_name="ch_ppocr_mobile_v2.0_det_train"
                wget -nc  -P ./inference https://paddleocr.bj.bcebos.com/dygraph_v2.0/ch/ch_ppocr_mobile_v2.0_det_train.tar
                cd ./inference && tar xf ${eval_model_name}.tar && cd ../
            else 
                eval_model_name="ch_ppocr_mobile_v2.0_rec_train"
                wget -nc  -P ./inference https://paddleocr.bj.bcebos.com/dygraph_v2.0/ch/ch_ppocr_mobile_v2.0_rec_train.tar
                cd ./inference && tar xf ${eval_model_name}.tar && cd ../
            fi 
        elif [ ${slim_trainer} = "pact" ]; then
            if [ ${model_name} = "det" ]; then
                eval_model_name="ch_ppocr_mobile_v2.0_det_quant_train"
                wget -nc  -P ./inference https://paddleocr.bj.bcebos.com/dygraph_v2.0/slim/ch_ppocr_mobile_v2.0_det_quant_train.tar
                cd ./inference && tar xf ${eval_model_name}.tar && cd ../
            else
                eval_model_name="ch_ppocr_mobile_v2.0_rec_quant_train"
                wget -nc  -P ./inference https://paddleocr.bj.bcebos.com/dygraph_v2.0/slim/ch_ppocr_mobile_v2.0_rec_quant_train.tar
                cd ./inference && tar xf ${eval_model_name}.tar && cd ../
            fi
        elif [ ${slim_trainer} = "distill" ]; then
            if [ ${model_name} = "det" ]; then
                eval_model_name="ch_ppocr_mobile_v2.0_det_distill_train"
                wget -nc  -P ./inference https://paddleocr.bj.bcebos.com/dygraph_v2.0/slim/ch_ppocr_mobile_v2.0_det_distill_train.tar
                cd ./inference && tar xf ${eval_model_name}.tar && cd ../
            else
                eval_model_name="ch_ppocr_mobile_v2.0_rec_distill_train"
                wget -nc  -P ./inference https://paddleocr.bj.bcebos.com/dygraph_v2.0/slim/ch_ppocr_mobile_v2.0_rec_distill_train.tar
                cd ./inference && tar xf ${eval_model_name}.tar && cd ../
            fi 
        elif [ ${slim_trainer} = "fpgm" ]; then
            if [ ${model_name} = "det" ]; then
                eval_model_name="ch_ppocr_mobile_v2.0_det_prune_train"
                wget -nc  -P ./inference https://paddleocr.bj.bcebos.com/dygraph_v2.0/slim/ch_ppocr_mobile_v2.0_det_prune_train.tar
                cd ./inference && tar xf ${eval_model_name}.tar && cd ../
            else
                eval_model_name="ch_ppocr_mobile_v2.0_rec_prune_train"
                wget -nc  -P ./inference https://paddleocr.bj.bcebos.com/dygraph_v2.0/slim/ch_ppocr_mobile_v2.0_rec_prune_train.tar
                cd ./inference && tar xf ${eval_model_name}.tar && cd ../
            fi
        fi
    done
done<|MERGE_RESOLUTION|>--- conflicted
+++ resolved
@@ -29,11 +29,6 @@
 
 trainer_list=$(func_parser_value "${lines[10]}")
 
-<<<<<<< HEAD
-echo $train_model_list
-=======
-
->>>>>>> 02b75a50
 # MODE be one of ['lite_train_infer' 'whole_infer' 'whole_train_infer']
 MODE=$2
 # prepare pretrained weights and dataset
