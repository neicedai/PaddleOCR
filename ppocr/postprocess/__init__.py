# copyright (c) 2020 PaddlePaddle Authors. All Rights Reserve.
#
# Licensed under the Apache License, Version 2.0 (the "License");
# you may not use this file except in compliance with the License.
# You may obtain a copy of the License at
#
#    http://www.apache.org/licenses/LICENSE-2.0
#
# Unless required by applicable law or agreed to in writing, software
# distributed under the License is distributed on an "AS IS" BASIS,
# WITHOUT WARRANTIES OR CONDITIONS OF ANY KIND, either express or implied.
# See the License for the specific language governing permissions and
# limitations under the License.

from __future__ import absolute_import
from __future__ import division
from __future__ import print_function
from __future__ import unicode_literals

import copy

__all__ = ['build_post_process']


def build_post_process(config, global_config=None):
    from .db_postprocess import DBPostProcess
    from .east_postprocess import EASTPostProcess
    from .sast_postprocess import SASTPostProcess
    from .rec_postprocess import CTCLabelDecode, AttnLabelDecode, SRNLabelDecode
    from .cls_postprocess import ClsPostProcess

    support_dict = [
        'DBPostProcess', 'EASTPostProcess', 'SASTPostProcess', 'CTCLabelDecode',
<<<<<<< HEAD
        'AttnLabelDecode', 'ClsPostProcess', 'AttnLabelDecode'
=======
        'AttnLabelDecode', 'ClsPostProcess', 'SRNLabelDecode'
>>>>>>> 2a0c3d4d
    ]

    config = copy.deepcopy(config)
    module_name = config.pop('name')
    if global_config is not None:
        config.update(global_config)
    assert module_name in support_dict, Exception(
        'post process only support {}'.format(support_dict))
    module_class = eval(module_name)(**config)
    return module_class<|MERGE_RESOLUTION|>--- conflicted
+++ resolved
@@ -31,11 +31,7 @@
 
     support_dict = [
         'DBPostProcess', 'EASTPostProcess', 'SASTPostProcess', 'CTCLabelDecode',
-<<<<<<< HEAD
-        'AttnLabelDecode', 'ClsPostProcess', 'AttnLabelDecode'
-=======
         'AttnLabelDecode', 'ClsPostProcess', 'SRNLabelDecode'
->>>>>>> 2a0c3d4d
     ]
 
     config = copy.deepcopy(config)
