--- conflicted
+++ resolved
@@ -33,14 +33,10 @@
 
 def build_post_process(config, global_config=None):
     support_dict = [
-        'DBPostProcess', 'EASTPostProcess', 'SASTPostProcess', 'CTCLabelDecode',
+        'DBPostProcess','PSEPostProcess', 'EASTPostProcess', 'SASTPostProcess', 'CTCLabelDecode',
         'AttnLabelDecode', 'ClsPostProcess', 'SRNLabelDecode', 'PGPostProcess',
-<<<<<<< HEAD
-        'DistillationCTCLabelDecode', 'TableLabelDecode', 'PSEPostProcess'
-=======
         'DistillationCTCLabelDecode', 'TableLabelDecode',
         'DistillationDBPostProcess'
->>>>>>> 75aa6f2f
     ]
 
     config = copy.deepcopy(config)
