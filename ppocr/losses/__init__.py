# Copyright (c) 2020 PaddlePaddle Authors. All Rights Reserved.
#
# Licensed under the Apache License, Version 2.0 (the "License");
# you may not use this file except in compliance with the License.
# You may obtain a copy of the License at
#
#     http://www.apache.org/licenses/LICENSE-2.0
#
# Unless required by applicable law or agreed to in writing, software
# distributed under the License is distributed on an "AS IS" BASIS,
# WITHOUT WARRANTIES OR CONDITIONS OF ANY KIND, either express or implied.
# See the License for the specific language governing permissions and
# limitations under the License.

import copy
import paddle
import paddle.nn as nn

# det loss
from .det_db_loss import DBLoss
from .det_east_loss import EASTLoss
from .det_sast_loss import SASTLoss
from .det_pse_loss import PSELoss

# rec loss
from .rec_ctc_loss import CTCLoss
from .rec_att_loss import AttentionLoss
from .rec_srn_loss import SRNLoss
from .rec_nrtr_loss import NRTRLoss
from .rec_sar_loss import SARLoss
# cls loss
from .cls_loss import ClsLoss

# e2e loss
from .e2e_pg_loss import PGLoss

# basic loss function
from .basic_loss import DistanceLoss

# combined loss function
from .combined_loss import CombinedLoss

# table loss
from .table_att_loss import TableAttentionLoss

<<<<<<< HEAD
from .rec_aster_loss import AsterLoss


def build_loss(config):
    support_dict = [
        'DBLoss', 'EASTLoss', 'SASTLoss', 'CTCLoss', 'ClsLoss', 'AttentionLoss',
        'SRNLoss', 'PGLoss', 'CombinedLoss', 'NRTRLoss', 'TableAttentionLoss',
        'SARLoss', 'AsterLoss'
=======

def build_loss(config):
    support_dict = [
        'DBLoss', 'PSELoss', 'EASTLoss', 'SASTLoss', 'CTCLoss', 'ClsLoss',
        'AttentionLoss', 'SRNLoss', 'PGLoss', 'CombinedLoss', 'NRTRLoss',
        'TableAttentionLoss', 'SARLoss'
>>>>>>> 6a41a37a
    ]

    config = copy.deepcopy(config)
    module_name = config.pop('name')
    assert module_name in support_dict, Exception('loss only support {}'.format(
        support_dict))
    module_class = eval(module_name)(**config)
    return module_class<|MERGE_RESOLUTION|>--- conflicted
+++ resolved
@@ -28,6 +28,8 @@
 from .rec_srn_loss import SRNLoss
 from .rec_nrtr_loss import NRTRLoss
 from .rec_sar_loss import SARLoss
+from .rec_aster_loss import AsterLoss
+
 # cls loss
 from .cls_loss import ClsLoss
 
@@ -43,23 +45,12 @@
 # table loss
 from .table_att_loss import TableAttentionLoss
 
-<<<<<<< HEAD
-from .rec_aster_loss import AsterLoss
-
-
-def build_loss(config):
-    support_dict = [
-        'DBLoss', 'EASTLoss', 'SASTLoss', 'CTCLoss', 'ClsLoss', 'AttentionLoss',
-        'SRNLoss', 'PGLoss', 'CombinedLoss', 'NRTRLoss', 'TableAttentionLoss',
-        'SARLoss', 'AsterLoss'
-=======
 
 def build_loss(config):
     support_dict = [
         'DBLoss', 'PSELoss', 'EASTLoss', 'SASTLoss', 'CTCLoss', 'ClsLoss',
         'AttentionLoss', 'SRNLoss', 'PGLoss', 'CombinedLoss', 'NRTRLoss',
-        'TableAttentionLoss', 'SARLoss'
->>>>>>> 6a41a37a
+        'TableAttentionLoss', 'SARLoss', 'AsterLoss'
     ]
 
     config = copy.deepcopy(config)
