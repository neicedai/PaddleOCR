# Copyright (c) 2020 PaddlePaddle Authors. All Rights Reserved.
#
# Licensed under the Apache License, Version 2.0 (the "License");
# you may not use this file except in compliance with the License.
# You may obtain a copy of the License at
#
#     http://www.apache.org/licenses/LICENSE-2.0
#
# Unless required by applicable law or agreed to in writing, software
# distributed under the License is distributed on an "AS IS" BASIS,
# WITHOUT WARRANTIES OR CONDITIONS OF ANY KIND, either express or implied.
# See the License for the specific language governing permissions and
# limitations under the License.

import copy


def build_loss(config):
    # det loss
    from .det_db_loss import DBLoss
    from .det_east_loss import EASTLoss
    from .det_sast_loss import SASTLoss

    # rec loss
    from .rec_ctc_loss import CTCLoss
<<<<<<< HEAD
    from .rec_att_loss import AttentionLoss
=======
    from .rec_srn_loss import SRNLoss
>>>>>>> 2a0c3d4d

    # cls loss
    from .cls_loss import ClsLoss

    support_dict = [
<<<<<<< HEAD
        'DBLoss', 'EASTLoss', 'SASTLoss', 'CTCLoss', 'ClsLoss', 'AttentionLoss'
=======
        'DBLoss', 'EASTLoss', 'SASTLoss', 'CTCLoss', 'ClsLoss', 'SRNLoss'
>>>>>>> 2a0c3d4d
    ]

    config = copy.deepcopy(config)
    module_name = config.pop('name')
    assert module_name in support_dict, Exception('loss only support {}'.format(
        support_dict))
    module_class = eval(module_name)(**config)
    return module_class<|MERGE_RESOLUTION|>--- conflicted
+++ resolved
@@ -23,21 +23,15 @@
 
     # rec loss
     from .rec_ctc_loss import CTCLoss
-<<<<<<< HEAD
     from .rec_att_loss import AttentionLoss
-=======
     from .rec_srn_loss import SRNLoss
->>>>>>> 2a0c3d4d
 
     # cls loss
     from .cls_loss import ClsLoss
 
     support_dict = [
-<<<<<<< HEAD
-        'DBLoss', 'EASTLoss', 'SASTLoss', 'CTCLoss', 'ClsLoss', 'AttentionLoss'
-=======
-        'DBLoss', 'EASTLoss', 'SASTLoss', 'CTCLoss', 'ClsLoss', 'SRNLoss'
->>>>>>> 2a0c3d4d
+        'DBLoss', 'EASTLoss', 'SASTLoss', 'CTCLoss', 'ClsLoss', 'AttentionLoss',
+        'SRNLoss'
     ]
 
     config = copy.deepcopy(config)
