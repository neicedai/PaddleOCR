# Copyright (c) 2020 PaddlePaddle Authors. All Rights Reserved.
#
# Licensed under the Apache License, Version 2.0 (the "License");
# you may not use this file except in compliance with the License.
# You may obtain a copy of the License at
#
#     http://www.apache.org/licenses/LICENSE-2.0
#
# Unless required by applicable law or agreed to in writing, software
# distributed under the License is distributed on an "AS IS" BASIS,
# WITHOUT WARRANTIES OR CONDITIONS OF ANY KIND, either express or implied.
# See the License for the specific language governing permissions and
# limitations under the License.

import copy
import paddle
import paddle.nn as nn

# basic_loss
from .basic_loss import LossFromOutput

# det loss
from .det_db_loss import DBLoss
from .det_east_loss import EASTLoss
from .det_sast_loss import SASTLoss
from .det_pse_loss import PSELoss
from .det_fce_loss import FCELoss

# rec loss
from .rec_ctc_loss import CTCLoss
from .rec_att_loss import AttentionLoss
from .rec_srn_loss import SRNLoss
from .rec_nrtr_loss import NRTRLoss
from .rec_sar_loss import SARLoss
from .rec_aster_loss import AsterLoss
from .rec_pren_loss import PRENLoss

# cls loss
from .cls_loss import ClsLoss

# e2e loss
from .e2e_pg_loss import PGLoss
from .kie_sdmgr_loss import SDMGRLoss

# basic loss function
from .basic_loss import DistanceLoss

# combined loss function
from .combined_loss import CombinedLoss

# table loss
from .table_att_loss import TableAttentionLoss

# vqa token loss
from .vqa_token_layoutlm_loss import VQASerTokenLayoutLMLoss


def build_loss(config):
    support_dict = [
<<<<<<< HEAD
        'DBLoss', 'PSELoss', 'EASTLoss', 'SASTLoss', 'FCELoss', 'CTCLoss',
        'ClsLoss', 'AttentionLoss', 'SRNLoss', 'PGLoss', 'CombinedLoss',
        'NRTRLoss', 'TableAttentionLoss', 'SARLoss', 'AsterLoss', 'SDMGRLoss',
        'VQASerTokenLayoutLMLoss', 'LossFromOutput'
=======
        'DBLoss', 'PSELoss', 'EASTLoss', 'SASTLoss', 'CTCLoss', 'ClsLoss',
        'AttentionLoss', 'SRNLoss', 'PGLoss', 'CombinedLoss', 'NRTRLoss',
        'TableAttentionLoss', 'SARLoss', 'AsterLoss', 'SDMGRLoss',
        'VQASerTokenLayoutLMLoss', 'LossFromOutput', 'PRENLoss'
>>>>>>> 6e607a0f
    ]
    config = copy.deepcopy(config)
    module_name = config.pop('name')
    assert module_name in support_dict, Exception('loss only support {}'.format(
        support_dict))
    module_class = eval(module_name)(**config)
    return module_class<|MERGE_RESOLUTION|>--- conflicted
+++ resolved
@@ -57,17 +57,10 @@
 
 def build_loss(config):
     support_dict = [
-<<<<<<< HEAD
         'DBLoss', 'PSELoss', 'EASTLoss', 'SASTLoss', 'FCELoss', 'CTCLoss',
         'ClsLoss', 'AttentionLoss', 'SRNLoss', 'PGLoss', 'CombinedLoss',
         'NRTRLoss', 'TableAttentionLoss', 'SARLoss', 'AsterLoss', 'SDMGRLoss',
-        'VQASerTokenLayoutLMLoss', 'LossFromOutput'
-=======
-        'DBLoss', 'PSELoss', 'EASTLoss', 'SASTLoss', 'CTCLoss', 'ClsLoss',
-        'AttentionLoss', 'SRNLoss', 'PGLoss', 'CombinedLoss', 'NRTRLoss',
-        'TableAttentionLoss', 'SARLoss', 'AsterLoss', 'SDMGRLoss',
         'VQASerTokenLayoutLMLoss', 'LossFromOutput', 'PRENLoss'
->>>>>>> 6e607a0f
     ]
     config = copy.deepcopy(config)
     module_name = config.pop('name')
