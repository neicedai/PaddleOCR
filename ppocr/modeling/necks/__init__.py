# Copyright (c) 2020 PaddlePaddle Authors. All Rights Reserved.
#
# Licensed under the Apache License, Version 2.0 (the "License");
# you may not use this file except in compliance with the License.
# You may obtain a copy of the License at
#
#     http://www.apache.org/licenses/LICENSE-2.0
#
# Unless required by applicable law or agreed to in writing, software
# distributed under the License is distributed on an "AS IS" BASIS,
# WITHOUT WARRANTIES OR CONDITIONS OF ANY KIND, either express or implied.
# See the License for the specific language governing permissions and
# limitations under the License.

__all__ = ['build_neck']


def build_neck(config):
    from .db_fpn import DBFPN, RSEFPN, LKPAN
    from .east_fpn import EASTFPN
    from .sast_fpn import SASTFPN
    from .rnn import SequenceEncoder
    from .pg_fpn import PGFPN
    from .table_fpn import TableFPN
    from .fpn import FPN
    from .fce_fpn import FCEFPN
    from .pren_fpn import PRENFPN
    from .csp_pan import CSPPAN
    from .ct_fpn import CTFPN
<<<<<<< HEAD
    from .fpn_unet import FPN_UNet
    support_dict = [
        'FPN', 'FCEFPN', 'LKPAN', 'DBFPN', 'RSEFPN', 'EASTFPN', 'SASTFPN',
        'SequenceEncoder', 'PGFPN', 'TableFPN', 'PRENFPN', 'CSPPAN', 'CTFPN',
        'FPN_UNet'
=======
    from .rf_adaptor import RFAdaptor
    support_dict = [
        'FPN', 'FCEFPN', 'LKPAN', 'DBFPN', 'RSEFPN', 'EASTFPN', 'SASTFPN',
        'SequenceEncoder', 'PGFPN', 'TableFPN', 'PRENFPN', 'CSPPAN', 'CTFPN',
        'RFAdaptor'
>>>>>>> 87fcbf6b
    ]

    module_name = config.pop('name')
    assert module_name in support_dict, Exception('neck only support {}'.format(
        support_dict))

    module_class = eval(module_name)(**config)
    return module_class<|MERGE_RESOLUTION|>--- conflicted
+++ resolved
@@ -27,19 +27,12 @@
     from .pren_fpn import PRENFPN
     from .csp_pan import CSPPAN
     from .ct_fpn import CTFPN
-<<<<<<< HEAD
     from .fpn_unet import FPN_UNet
-    support_dict = [
-        'FPN', 'FCEFPN', 'LKPAN', 'DBFPN', 'RSEFPN', 'EASTFPN', 'SASTFPN',
-        'SequenceEncoder', 'PGFPN', 'TableFPN', 'PRENFPN', 'CSPPAN', 'CTFPN',
-        'FPN_UNet'
-=======
     from .rf_adaptor import RFAdaptor
     support_dict = [
         'FPN', 'FCEFPN', 'LKPAN', 'DBFPN', 'RSEFPN', 'EASTFPN', 'SASTFPN',
         'SequenceEncoder', 'PGFPN', 'TableFPN', 'PRENFPN', 'CSPPAN', 'CTFPN',
-        'RFAdaptor'
->>>>>>> 87fcbf6b
+        'RFAdaptor', 'FPN_UNet'
     ]
 
     module_name = config.pop('name')
