# copyright (c) 2020 PaddlePaddle Authors. All Rights Reserve.
#
# Licensed under the Apache License, Version 2.0 (the "License");
# you may not use this file except in compliance with the License.
# You may obtain a copy of the License at
#
#    http://www.apache.org/licenses/LICENSE-2.0
#
# Unless required by applicable law or agreed to in writing, software
# distributed under the License is distributed on an "AS IS" BASIS,
# WITHOUT WARRANTIES OR CONDITIONS OF ANY KIND, either express or implied.
# See the License for the specific language governing permissions and
# limitations under the License.
from __future__ import absolute_import
from __future__ import division
from __future__ import print_function
from __future__ import unicode_literals

from .iaa_augment import IaaAugment
from .make_border_map import MakeBorderMap
from .make_shrink_map import MakeShrinkMap
from .random_crop_data import EastRandomCropData, RandomCropImgMask
from .make_pse_gt import MakePseGt



from .rec_img_aug import BaseDataAugmentation, RecAug, RecConAug, RecResizeImg, ClsResizeImg, \
<<<<<<< HEAD
    SRNRecResizeImg, NRTRRecResizeImg, SARRecResizeImg, PRENResizeImg, VLRecResizeImg
from .text_image_aug import VLAug
=======
                         SRNRecResizeImg, GrayRecResizeImg, SARRecResizeImg, PRENResizeImg, \
                         ABINetRecResizeImg, SVTRRecResizeImg, ABINetRecAug
>>>>>>> f6250d61
from .ssl_img_aug import SSLRotateResize
from .randaugment import RandAugment
from .copy_paste import CopyPaste
from .ColorJitter import ColorJitter
from .operators import *
from .label_ops import *

from .east_process import *
from .sast_process import *
from .pg_process import *
from .table_ops import *

from .vqa import *

from .fce_aug import *
from .fce_targets import FCENetTargets


def transform(data, ops=None):
    """ transform """
    if ops is None:
        ops = []
    for op in ops:
        data = op(data)
        if data is None:
            return None
    return data


def create_operators(op_param_list, global_config=None):
    """
    create operators based on the config

    Args:
        params(list): a dict list, used to create some operators
    """
    assert isinstance(op_param_list, list), ('operator config should be a list')
    ops = []
    for operator in op_param_list:
        assert isinstance(operator,
                          dict) and len(operator) == 1, "yaml format error"
        op_name = list(operator)[0]
        param = {} if operator[op_name] is None else operator[op_name]
        if global_config is not None:
            param.update(global_config)
        op = eval(op_name)(**param)
        ops.append(op)
    return ops<|MERGE_RESOLUTION|>--- conflicted
+++ resolved
@@ -25,13 +25,9 @@
 
 
 from .rec_img_aug import BaseDataAugmentation, RecAug, RecConAug, RecResizeImg, ClsResizeImg, \
-<<<<<<< HEAD
-    SRNRecResizeImg, NRTRRecResizeImg, SARRecResizeImg, PRENResizeImg, VLRecResizeImg
-from .text_image_aug import VLAug
-=======
-                         SRNRecResizeImg, GrayRecResizeImg, SARRecResizeImg, PRENResizeImg, \
-                         ABINetRecResizeImg, SVTRRecResizeImg, ABINetRecAug
->>>>>>> f6250d61
+    SRNRecResizeImg, GrayRecResizeImg, SARRecResizeImg, PRENResizeImg, \
+    ABINetRecResizeImg, SVTRRecResizeImg, ABINetRecAug, VLRecResizeImg
+
 from .ssl_img_aug import SSLRotateResize
 from .randaugment import RandAugment
 from .copy_paste import CopyPaste
